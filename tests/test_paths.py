import subprocess
from pathlib import Path

import pytest
from conftest import TYPEDOC_VERSION
from sphinx.errors import SphinxError

from sphinx_js.analyzer_utils import search_node_modules


@pytest.fixture(autouse=True)
def clear_node_modules_env(monkeypatch):
    monkeypatch.delenv("SPHINX_JS_NODE_MODULES")


@pytest.fixture
def global_install(tmp_path_factory, monkeypatch):
    tmpdir = tmp_path_factory.mktemp("my_program_global")
    my_program = tmpdir / "my_program"
    my_program.write_text("")
    my_program.chmod(0o777)
    monkeypatch.setenv("PATH", str(tmpdir), prepend=":")
    return tmpdir


@pytest.fixture
def no_local_install(tmp_path_factory):
    my_program = tmp_path_factory.mktemp("my_program_local")
    working_dir = my_program / "a" / "b" / "c"
    return working_dir


my_prog_path = Path("my_program/sub/bin.js")


@pytest.fixture
def local_install(no_local_install):
    working_dir = no_local_install
    bin_path = working_dir.parents[1] / "node_modules" / my_prog_path
    bin_path.parent.mkdir(parents=True)
    bin_path.write_text("")
    return (working_dir, bin_path)


@pytest.fixture
def env_install(monkeypatch):
    env_path = Path("/a/b/c")
    monkeypatch.setenv("SPHINX_JS_NODE_MODULES", str(env_path))
    return env_path / my_prog_path


def test_global(global_install, no_local_install):
    # If no env or local, use global
    working_dir = no_local_install
    assert search_node_modules("my_program", my_prog_path, working_dir) == str(
        global_install / "my_program"
    )


def test_node_modules1(global_install, local_install):
    # If local and global, use local
    [working_dir, bin_path] = local_install
    assert search_node_modules("my_program", my_prog_path, working_dir) == str(bin_path)


def test_node_modules2(local_install):
    # If local only, use local
    [working_dir, bin_path] = local_install
    assert search_node_modules("my_program", my_prog_path, working_dir) == str(bin_path)


def test_env1(env_install):
    # If env only, use env
    assert search_node_modules("my_program", my_prog_path, "/x/y/z") == str(env_install)


def test_env2(env_install, local_install, global_install):
    # If env, local, and global, use env
    [working_dir, _] = local_install
    assert search_node_modules("my_program", my_prog_path, working_dir) == str(
        env_install
    )


def test_err():
    with pytest.raises(
        SphinxError,
        match='my_program was not found. Install it using "npm install my_program"',
    ):
        search_node_modules("my_program", my_prog_path, "/a/b/c")


@pytest.mark.xfail(reason="Isn't working right now. Not sure why.")
def test_global_install(tmp_path_factory, monkeypatch):
    tmpdir = tmp_path_factory.mktemp("global_root")
    tmpdir2 = tmp_path_factory.mktemp("blah")
    monkeypatch.setenv("npm_config_prefix", str(tmpdir))
    monkeypatch.setenv("PATH", str(tmpdir / "bin"), prepend=":")
<<<<<<< HEAD
    version = ".".join(str(x) for x in TYPEDOC_VERSION)
    subprocess.run(["npm", "i", "-g", f"typedoc@{version}", "typescript"])
=======
    subprocess.run(["npm", "i", "-g", "typedoc@0.25", "typescript", "tsx@4.15.8"])
>>>>>>> 1428f154
    typedoc = search_node_modules("typedoc", "typedoc/bin/typedoc", str(tmpdir2))
    monkeypatch.setenv("TYPEDOC_NODE_MODULES", str(Path(typedoc).parents[3]))
    dir = Path(__file__).parents[1].resolve() / "sphinx_js/js"

    res = subprocess.run(
        [
            "npx",
            "tsx@4.15.8",
            "--import",
            dir / "registerImportHook.mjs",
            dir / "call_typedoc.ts",
            "--version",
        ],
        capture_output=True,
        encoding="utf8",
    )
    print(res.stdout)
    print(res.stderr)
    res.check_returncode()
    assert f"TypeDoc {version}" in res.stdout<|MERGE_RESOLUTION|>--- conflicted
+++ resolved
@@ -96,12 +96,8 @@
     tmpdir2 = tmp_path_factory.mktemp("blah")
     monkeypatch.setenv("npm_config_prefix", str(tmpdir))
     monkeypatch.setenv("PATH", str(tmpdir / "bin"), prepend=":")
-<<<<<<< HEAD
     version = ".".join(str(x) for x in TYPEDOC_VERSION)
     subprocess.run(["npm", "i", "-g", f"typedoc@{version}", "typescript"])
-=======
-    subprocess.run(["npm", "i", "-g", "typedoc@0.25", "typescript", "tsx@4.15.8"])
->>>>>>> 1428f154
     typedoc = search_node_modules("typedoc", "typedoc/bin/typedoc", str(tmpdir2))
     monkeypatch.setenv("TYPEDOC_NODE_MODULES", str(Path(typedoc).parents[3]))
     dir = Path(__file__).parents[1].resolve() / "sphinx_js/js"
