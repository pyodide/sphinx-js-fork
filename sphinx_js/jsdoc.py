--- conflicted
+++ resolved
@@ -5,12 +5,9 @@
 from subprocess import PIPE, Popen
 from tempfile import TemporaryFile
 
-<<<<<<< HEAD
-=======
-from six import iterkeys, python_2_unicode_compatible, string_types
+from six import string_types
 from sphinx.errors import SphinxError
 
->>>>>>> 7599e433
 from .parsers import path_and_formal_params, PathVisitor
 from .suffix_tree import PathTaken, SuffixTree
 
