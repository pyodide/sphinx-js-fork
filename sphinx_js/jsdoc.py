"""JavaScript analyzer

Analyzers run jsdoc or typedoc or whatever, squirrel away their output, and
then lazily constitute IR objects as requested.

"""
import subprocess
from collections import defaultdict
from collections.abc import Callable
from errno import ENOENT
from json import dumps, load
from os.path import join, normpath, relpath, sep, splitext
from tempfile import TemporaryFile
from typing import Any, Literal, TypedDict

from sphinx.application import Sphinx
from sphinx.errors import SphinxError

<<<<<<< HEAD
from .analyzer_utils import Command, cache_to_file, is_explicitly_rooted, search_node_modules
=======
from .analyzer_utils import (
    Command,
    cache_to_file,
    is_explicitly_rooted,
    search_node_modules,
)
>>>>>>> a3d8a27f
from .ir import (
    NO_DEFAULT,
    Attribute,
    Class,
    Exc,
    Function,
    Param,
    Pathname,
    Return,
    TopLevel,
)
from .parsers import PathVisitor, path_and_formal_params
from .suffix_tree import SuffixTree


class JsDocCode(TypedDict, total=False):
    paramnames: list[str]


class Meta(TypedDict, total=False):
    path: str
    filename: str
    lineno: int
    code: JsDocCode


class JsdocType(TypedDict, total=False):
    names: list[str]


class Doclet(TypedDict, total=False):
    name: str
    comment: str
    undocumented: bool
    access: str
    scope: str
    meta: Meta
    longname: str
    memberof: str
    description: str
    type: JsdocType
    classdesc: str
    exceptions: list["Doclet"]
    returns: list["Doclet"]
    examples: list[Any]
    see_alsos: list[Any]
    properties: list["Doclet"]
    params: list["Doclet"]
    variable: bool


class Analyzer:
    """A runner of a langauge-specific static analysis tool and translator of
    the results to our IR

    """

    def __init__(self, json: list[Doclet], base_dir: str):
        """Index and squirrel away the JSON for later lazy conversion to IR
        objects.

        :arg json: The loaded JSON output from jsdoc
        :arg base_dir: Resolve paths in the JSON relative to this directory.
            This must be an absolute pathname.

        """
        self._base_dir = base_dir
        # 2 doclets are made for classes, and they are largely redundant: one
        # for the class itself and another for the constructor. However, the
        # constructor one gets merged into the class one and is intentionally
        # marked as undocumented, even if it isn't. See
        # https://github.com/jsdoc3/jsdoc/issues/1129.
        doclets = [
            doclet
            for doclet in json
            if doclet.get("comment") and not doclet.get("undocumented")
        ]

        # Build table for lookup by name, which most directives use:
        self._doclets_by_path: SuffixTree[Doclet] = SuffixTree()
        self._doclets_by_path.add_many(
            (full_path_segments(d, base_dir), d) for d in doclets
        )

        # Build lookup table for autoclass's :members: option. This will also
        # pick up members of functions (inner variables), but it will instantly
        # filter almost all of them back out again because they're
        # undocumented. We index these by unambiguous full path. Then, when
        # looking them up by arbitrary name segment, we disambiguate that first
        # by running it through the suffix tree above. Expect trouble due to
        # jsdoc's habit of calling things (like ES6 class methods)
        # "<anonymous>" in the memberof field, even though they have names.
        # This will lead to multiple methods having each other's members. But
        # if you don't have same-named inner functions or inner variables that
        # are documented, you shouldn't have trouble.
        self._doclets_by_class = defaultdict(lambda: [])
        for d in doclets:
            of = d.get("memberof")
            if of:  # speed optimization
                segments = full_path_segments(d, base_dir, longname_field="memberof")
                self._doclets_by_class[tuple(segments)].append(d)

    @classmethod
    def from_disk(
        cls, abs_source_paths: list[str], app: Sphinx, base_dir: str
    ) -> "Analyzer":
        json = jsdoc_output(
            getattr(app.config, "jsdoc_cache", None),
            abs_source_paths,
            base_dir,
            app.confdir,
            getattr(app.config, "jsdoc_config_path", None),
        )
        return cls(json, base_dir)

    def get_object(
        self, path_suffix: list[str], as_type: Literal["function", "class", "attribute"]
    ) -> TopLevel:
        """Return the IR object with the given path suffix.

        If helpful, use the ``as_type`` hint, which identifies which autodoc
        directive the user called.

        """
        # Design note: Originally, I had planned to eagerly convert all the
        # doclets to the IR. But it's hard to tell unambiguously what kind
        # each doclet is, at least in the case of jsdoc. If instead we lazily
        # convert each doclet as it's referenced by an autodoc directive, we
        # can use the hint we previously did: the user saying "this is a
        # function (by using autofunction on it)", "this is a class", etc.
        # Additionally, being lazy lets us avoid converting unused doclets
        # altogether.
        try:
            doclet_as_whatever = {
                "function": self._doclet_as_function,
                "class": self._doclet_as_class,
                "attribute": self._doclet_as_attribute,
            }[as_type]
        except KeyError:
            raise NotImplementedError("Unknown autodoc directive: auto%s" % as_type)

        doclet, full_path = self._doclets_by_path.get_with_path(path_suffix)
        return doclet_as_whatever(doclet, full_path)

    def _doclet_as_class(self, doclet: Doclet, full_path: list[str]) -> Class:
        # This is an instance method so it can get at the base dir.
        members: list[Function | Attribute] = []
        for member_doclet in self._doclets_by_class[tuple(full_path)]:
            kind = member_doclet.get("kind")
            member_full_path = full_path_segments(member_doclet, self._base_dir)
            # Typedefs should still fit into function-shaped holes:
            doclet_as_whatever: Callable[[Doclet, list[str]], Function] | Callable[
                [Doclet, list[str]], Attribute
            ] = (
                self._doclet_as_function
                if (kind == "function" or kind == "typedef")
                else self._doclet_as_attribute
            )
            member = doclet_as_whatever(member_doclet, member_full_path)
            members.append(member)
        return Class(
            description=doclet.get("classdesc", ""),
            supers=[],  # Could implement for JS later.
            exported_from=None,  # Could implement for JS later.
            is_abstract=False,
            interfaces=[],
            # Right now, a class generates several doclets, all but one of
            # which are marked as undocumented. In the one that's left, most of
            # the fields are about the default constructor:
            constructor=self._doclet_as_function(doclet, full_path),
            members=members,
            **top_level_properties(doclet, full_path, self._base_dir),
        )

    def _doclet_as_function(self, doclet: Doclet, full_path: list[str]) -> Function:
        return Function(
            description=description(doclet),
            exported_from=None,
            is_abstract=False,
            is_optional=False,
            is_static=is_static(doclet),
            is_private=is_private(doclet),
            exceptions=exceptions_to_ir(doclet.get("exceptions", [])),
            returns=returns_to_ir(doclet.get("returns", [])),
            params=params_to_ir(doclet),
            **top_level_properties(doclet, full_path, self._base_dir),
        )

    def _doclet_as_attribute(self, doclet: Doclet, full_path: list[str]) -> Attribute:
        return Attribute(
            description=description(doclet),
            exported_from=None,
            is_abstract=False,
            is_optional=False,
            is_static=False,
            is_private=is_private(doclet),
            type=get_type(doclet),
            **top_level_properties(doclet, full_path, self._base_dir),
        )


def is_private(doclet: Doclet) -> bool:
    return doclet.get("access") == "private"


def is_static(doclet: Doclet) -> bool:
    return doclet.get("scope") == "static"


def full_path_segments(
    d: Doclet,
    base_dir: str,
    longname_field: Literal["longname", "memberof"] = "longname",
) -> list[str]:
    """Return the full, unambiguous list of path segments that points to an
    entity described by a doclet.

    Example: ``['./', 'dir/', 'dir/', 'file.', 'object.', 'object#', 'object']``

    :arg d: The doclet
    :arg base_dir: Absolutized value of the root_for_relative_js_paths option
    :arg longname_field: The field to look in at the top level of the doclet
        for the long name of the object to emit a path to
    """
    meta = d["meta"]
    rel = relpath(meta["path"], base_dir)
    rel = "/".join(rel.split(sep))
    rooted_rel = rel if is_explicitly_rooted(rel) else "./%s" % rel

    # Building up a string and then parsing it back down again is probably
    # not the fastest approach, but it means knowledge of path format is in
    # one place: the parser.
    path = "{}/{}.{}".format(
        rooted_rel, splitext(meta["filename"])[0], d[longname_field]
    )
    return PathVisitor().visit(  # type:ignore[no-any-return]
        path_and_formal_params["path"].parse(path)
    )



@cache_to_file(lambda cache, *args: cache)
def jsdoc_output(
    cache: str | None,
    abs_source_paths: list[str],
    base_dir: str,
    sphinx_conf_dir: str,
    config_path: str | None = None,
) -> list[Doclet]:
    jsdoc = search_node_modules("jsdoc", "jsdoc/jsdoc.js", sphinx_conf_dir)
    command = Command("node")
    command.add(jsdoc)
    command.add("-X", *abs_source_paths)
    if config_path:
        command.add("-c", normpath(join(sphinx_conf_dir, config_path)))

    # Use a temporary file to handle large output volume. JSDoc defaults to
    # utf8-encoded output.
    with TemporaryFile(mode="w+b") as temp:
        try:
            subprocess.run(
                command.make(), cwd=sphinx_conf_dir, stdout=temp, encoding="utf8"
            )
        except OSError as exc:
            if exc.errno == ENOENT:
                raise SphinxError(
                    '%s was not found. Install it using "npm install -g jsdoc".'
                    % command.program
                )
            else:
                raise
        # Once output is finished, move back to beginning of file and load it:
        temp.seek(0)
        try:
            return load(temp)  # type:ignore[no-any-return]
        except ValueError:
            raise SphinxError(
                "jsdoc found no JS files in the directories %s. Make sure js_source_path is set correctly in conf.py. It is also possible (though unlikely) that jsdoc emitted invalid JSON."
                % abs_source_paths
            )


def format_default_according_to_type_hints(
    value: Any, declared_types: str | None, first_type_is_string: bool
) -> Any:
    """Return the default value for a param, formatted as a string
    ready to be used in a formal parameter list.

    JSDoc is a mess at extracting default values. It can unambiguously
    extract only a few simple types from the function signature, and
    ambiguity is even more rife when extracting from doclets. So we use
    any declared types to resolve the ambiguity.

    :arg value: The extracted value, which may be of the right or wrong type
    :arg declared_types: A list of types declared in the doclet for
        this param. For example ``{string|number}`` would yield ['string',
        'number'].
    :arg first_type_is_string: Whether the first declared type for this param
        is string, which we use as a signal that any string-typed default value
        in the JSON is legitimately string-typed rather than some arrow
        function or something just encased in quotes because they couldn't
        think what else to do. Thus, if you want your ambiguously documented
        default like ``@param {string|Array} [foo=[]]`` to be treated as a
        string, make sure "string" comes first.

    """
    if isinstance(value, str):  # JSDoc threw it to us as a string in the JSON.
        if declared_types and not first_type_is_string:
            # It's a spurious string, like ``() => 5`` or a variable name.
            # Let it through verbatim.
            return value
        else:
            # It's a real string.
            return dumps(value)  # Escape any contained quotes.
    else:  # It came in as a non-string.
        if first_type_is_string:
            # It came in as an int, null, or bool, and we have to
            # convert it back to a string.
            return f'"{dumps(value)}"'
        else:
            # It's fine as the type it is.
            return dumps(value)


def description(obj: Doclet) -> str:
    return obj.get("description", "")


def get_type(props: Doclet) -> str | None:
    """Given an arbitrary object from a jsdoc-emitted JSON file, go get the
    ``type`` property, and return the textual rendering of the type, possibly a
    union like ``Foo | Bar``, or None if we don't know the type."""
    names = props.get("type", {}).get("names", [])
    return "|".join(names) if names else None


def top_level_properties(
    doclet: Doclet, full_path: list[str], base_dir: str
) -> dict[str, Any]:
    """Extract information common to complex entities, and return it as a dict.

    Specifically, pull out the information needed to parametrize TopLevel's
    constructor.

    """
    return dict(
        name=doclet["name"],
        path=Pathname(full_path),
        filename=doclet["meta"]["filename"],
        deppath=relpath(
            join(doclet["meta"]["path"], doclet["meta"]["filename"]), base_dir
        ),
        # description's source varies depending on whether the doclet is a
        #    class, so it gets filled out elsewhere.
        line=doclet["meta"]["lineno"],
        deprecated=doclet.get("deprecated", False),
        examples=doclet.get("examples", []),
        see_alsos=doclet.get("see", []),
        properties=properties_to_ir(doclet.get("properties", [])),
    )


def properties_to_ir(properties: list[Doclet]) -> list[Attribute]:
    """Turn jsdoc-emitted properties JSON into a list of Properties."""
    return [
        Attribute(
            type=get_type(p),
            name=p["name"],
            # We can get away with setting null values for these
            # because we never use them for anything:
            path=Pathname([]),
            filename="",
            deppath="",
            description=description(p),
            line=0,
            deprecated=False,
            examples=[],
            see_alsos=[],
            properties=[],
            exported_from=None,
            is_abstract=False,
            is_optional=False,
            is_static=False,
            is_private=False,
        )
        for p in properties
    ]


def first_type_is_string(type: JsdocType) -> bool:
    type_names = type.get("names", [])
    return bool(type_names) and type_names[0] == "string"


def params_to_ir(doclet: Doclet) -> list[Param]:
    """Extract the parameters of a function or class, and return a list of
    Param instances.

    Formal param fallback philosophy:

    1. If the user puts a formal param list in the RST explicitly, use that.
    2. Else, if they've @param'd anything, show just those args. This gives the
       user full control from the code, so they can use autoclass without
       having to manually write each function signature in the RST.
    3. Else, extract a formal param list from the meta field, which will lack
       descriptions.

    Param list:

    * Don't show anything without a description or at least a type. It adds
      nothing.

    Our extraction to IR thus follows our formal param philosophy, and the
    renderer caps it off by checking for descriptions and types while building
    the param+description list.

    :arg doclet: A JSDoc doclet representing a function or class

    """
    ret = []

    # First, go through the explicitly documented params:
    for p in doclet.get("params", []):
        type = get_type(p)
        default = p.get("defaultvalue", NO_DEFAULT)
        formatted_default = (
            NO_DEFAULT
            if default is NO_DEFAULT
            else format_default_according_to_type_hints(
                default, type, first_type_is_string(p.get("type", {}))
            )
        )
        ret.append(
            Param(
                name=p["name"],
                description=description(p),
                has_default=default is not NO_DEFAULT,
                default=formatted_default,
                is_variadic=p.get("variable", False),
                type=get_type(p),
            )
        )

    # Use params from JS code if there are no documented @params.
    if not ret:
        ret = [Param(name=p) for p in doclet["meta"]["code"].get("paramnames", [])]

    return ret


def exceptions_to_ir(exceptions: list[Doclet]) -> list[Exc]:
    """Turn jsdoc's JSON-formatted exceptions into a list of Exceptions."""
    return [Exc(type=get_type(e), description=description(e)) for e in exceptions]


def returns_to_ir(returns: list[Doclet]) -> list[Return]:
    return [Return(type=get_type(r), description=description(r)) for r in returns]<|MERGE_RESOLUTION|>--- conflicted
+++ resolved
@@ -16,16 +16,12 @@
 from sphinx.application import Sphinx
 from sphinx.errors import SphinxError
 
-<<<<<<< HEAD
-from .analyzer_utils import Command, cache_to_file, is_explicitly_rooted, search_node_modules
-=======
 from .analyzer_utils import (
     Command,
     cache_to_file,
     is_explicitly_rooted,
     search_node_modules,
 )
->>>>>>> a3d8a27f
 from .ir import (
     NO_DEFAULT,
     Attribute,
@@ -266,7 +262,6 @@
     )
 
 
-
 @cache_to_file(lambda cache, *args: cache)
 def jsdoc_output(
     cache: str | None,
