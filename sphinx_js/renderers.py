from docutils.parsers.rst import Parser as RstParser
from docutils.statemachine import StringList
from docutils.utils import new_document
from jinja2 import Environment, PackageLoader
from sphinx.errors import SphinxError
from sphinx.util import rst

from .analyzer_utils import dotted_path
from .ir import Class, Function, Interface, Pathname
from .parsers import PathVisitor
from .suffix_tree import SuffixAmbiguous, SuffixNotFound


class JsRenderer(object):
    """Abstract superclass for renderers of various sphinx-js directives

    Provides an inversion-of-control framework for rendering and bridges us
    from the hidden, closed-over JsDirective subclasses to top-level classes
    that can see and use each other. Handles parsing of a single, all-consuming
    argument that consists of a JS entity reference and an optional formal
    parameter list.

    """
    def __init__(self, directive, app, arguments=None, content=None, options=None):
        # Fix crash when calling eval_rst with CommonMarkParser:
        if not hasattr(directive.state.document.settings, 'tab_width'):
            directive.state.document.settings.tab_width = 8

        self._directive = directive

        # content, arguments, options, app: all need to be accessible to
        # template_vars, so we bring them in on construction and stow them away
        # on the instance so calls to template_vars don't need to concern
        # themselves with what it needs.
        self._app = app
        self._partial_path, self._explicit_formal_params = PathVisitor().parse(arguments[0])
        self._content = content or StringList()
        self._options = options or {}

    @classmethod
    def from_directive(cls, directive, app):
        """Return one of these whose state is all derived from a directive.

        This is suitable for top-level calls but not for when a renderer is
        being called from a different renderer, lest content and such from the
        outer directive be duplicated in the inner directive.

        :arg directive: The associated Sphinx directive
        :arg app: The Sphinx global app object. Some methods need this.

        """
        return cls(directive,
                   app,
                   arguments=directive.arguments,
                   content=directive.content,
                   options=directive.options)

    def rst_nodes(self):
        """Render into RST nodes a thing shaped like a function, having a name
        and arguments.

        Fill in args, docstrings, and info fields from stored JSDoc output.

        """
        try:
            obj = self._app._sphinxjs_analyzer.get_object(
                self._partial_path, self._renderer_type)
        except SuffixNotFound as exc:
            raise SphinxError('No JSDoc documentation was found for object "%s" or any path ending with that.'
                              % ''.join(exc.segments))
        except SuffixAmbiguous as exc:
            raise SphinxError('More than one object matches the path suffix "%s". Candidate paths have these segments in front: %s'
                              % (''.join(exc.segments), exc.next_possible_keys))
        else:
            rst = self.rst(self._partial_path,
                           obj,
                           use_short_name='short-name' in self._options)

            # Parse the RST into docutils nodes with a fresh doc, and return
            # them.
            #
            # Not sure if passing the settings from the "real" doc is the right
            # thing to do here:
            doc = new_document('%s:%s(%s)' % (obj.filename,
                                              obj.path,
                                              obj.line),
                               settings=self._directive.state.document.settings)
            RstParser().parse(rst, doc)
            return doc.children
        return []

    def rst(self, partial_path, obj, use_short_name=False):
        """Return rendered RST about an entity with the given name and IR
        object."""
        dotted_name = partial_path[-1] if use_short_name else dotted_path(partial_path)

        # Render to RST using Jinja:
        env = Environment(loader=PackageLoader('sphinx_js', 'templates'))
        template = env.get_template(self._template)
        return template.render(**self._template_vars(dotted_name, obj))

<<<<<<< HEAD
    def _name(self):
        """Return the JS function or class longname."""
        return self._arguments[0].split('(')[0]

    def _formal_params(self, obj):
=======
    def _formal_params(self, doclet):
>>>>>>> ddb426f5
        """Return the JS function or class params, looking first to any
        explicit params written into the directive and falling back to those in
        comments or JS code.

        Return a ReST-escaped string ready for substitution into the template.

        """
        if self._explicit_formal_params:
            return self._explicit_formal_params

        formals = []
        used_names = set()

        for param in obj.params:
            # Turn "@param p2.subProperty" into just p2. We wouldn't want to
            # add subproperties to the flat formal param list:
            name = param.name.split('.')[0]

            # Add '...' to the parameter name if it's a variadic argument
            if param.is_variadic:
                name = '...' + name

            if name not in used_names:
                # We don't rst.escape() anything here, because, empirically,
                # the js:function directive (or maybe directive params in
                # general) automatically ignores markup constructs in its
                # parameter (though not its contents).
                formals.append(name if not param.has_default else
                               '%s=%s' % (name, param.default))
                used_names.add(name)

        return '(%s)' % ', '.join(formals)

    def _fields(self, obj):
        """Return an iterable of "info fields" to be included in the directive,
        like params, return values, and exceptions.

        Each field consists of a tuple ``(heads, tail)``, where heads are
        words that go between colons (as in ``:param string href:``) and
        tail comes after.

        """
        FIELD_TYPES = [('params', _param_formatter),
                       ('params', _param_type_formatter),
                       ('properties', _param_formatter),
                       ('properties', _param_type_formatter),
                       ('exceptions', _exception_formatter),
                       ('returns', _return_formatter)]
        for collection_attr, callback in FIELD_TYPES:
            for instance in getattr(obj, collection_attr, []):
                result = callback(instance)
                if result:
                    heads, tail = result
                    yield [rst.escape(h) for h in heads], tail


class AutoFunctionRenderer(JsRenderer):
    _template = 'function.rst'
    _renderer_type = 'function'

    def _template_vars(self, name, obj):
        return dict(
            name=name,
            params=self._formal_params(obj),
            fields=self._fields(obj),
            description=obj.description,
            examples=obj.examples,
            deprecated=obj.deprecated,
            is_optional=obj.is_optional,
            see_also=obj.see_alsos,
            content='\n'.join(self._content))


class AutoClassRenderer(JsRenderer):
    _template = 'class.rst'
    _renderer_type = 'class'

    def _template_vars(self, name, obj):
        # TODO: At the moment, we pull most fields (params, returns,
        # exceptions, etc.) off the constructor only. We could pull them off
        # the class itself too in the future.
        if not isinstance(obj, Class) or not obj.constructor:
            # One way or another, it has no constructor, so make a blank one to
            # keep from repeating this long test for every constructor-using
            # line in the dict() call:
            constructor = Function(
                name='',
                path=Pathname([]),
                filename='',
                description='',
                line=0,
                deprecated=False,
                examples=[],
                see_alsos=[],
                properties=[],
                exported_from=None,
                is_abstract=False,
                is_optional=False,
                is_static=False,
                is_private=False,
                params=[],
                exceptions=[],
                returns=[])
        else:
            constructor = obj.constructor
        return dict(
            name=name,
            params=self._formal_params(constructor),
            fields=self._fields(constructor),
            examples=constructor.examples,
            deprecated=constructor.deprecated,
            see_also=constructor.see_alsos,
            exported_from=obj.exported_from,
            class_comment=obj.description,
            is_abstract=isinstance(obj, Class) and obj.is_abstract,
            interfaces=obj.interfaces if isinstance(obj, Class) else [],
            is_interface=isinstance(obj, Interface),  # TODO: Make interfaces not look so much like classes. This will require taking complete control of templating from Sphinx.
            supers=obj.supers,
            constructor_comment=constructor.description,
            content='\n'.join(self._content),
            members=self._members_of(obj,
                                     include=self._options['members'],
                                     exclude=self._options.get('exclude-members', set()),
                                     should_include_private='private-members' in self._options)
                    if 'members' in self._options else '')

    def _members_of(self, obj, include, exclude, should_include_private):
        """Return RST describing the members of a given class.

        :arg obj Class: The class we're documenting
        :arg include: List of names of members to include. If empty, include
            all.
        :arg exclude: Set of names of members to exclude
        :arg should_include_private: Whether to include private members

        """
        def rst_for(obj):
            renderer = (AutoFunctionRenderer if isinstance(obj, Function)
                        else AutoAttributeRenderer)
            return renderer(self._directive, self._app, arguments=['dummy']).rst(
                [obj.name],
                obj,
                use_short_name=False)

        def members_to_include(include):
            """Return the members that should be included (before excludes and
            access specifiers are taken into account).

            This will either be the ones explicitly listed after the
            ``:members:`` option, in that order; all members of the class; or
            listed members with remaining ones inserted at the placeholder "*".

            """
            def sort_attributes_first_then_by_path(obj):
                """Return a sort key for IR objects."""
                return isinstance(obj, Function), obj.path.segments

            members = obj.members
            if not include:
                # Specifying none means listing all.
                return sorted(members, key=sort_attributes_first_then_by_path)
            included_set = set(include)

            # If the special name * is included in the list, include all other
            # members, in sorted order.
            if '*' in included_set:
                star_index = include.index('*')
                sorted_not_included_members = sorted(
                    (m for m in members if m.name not in included_set),
                    key=sort_attributes_first_then_by_path
                )
                not_included = [m.name for m in sorted_not_included_members]
                include = include[:star_index] + not_included + include[star_index + 1:]
                included_set.update(not_included)

            # Even if there are 2 members with the same short name (e.g. a
            # static member and an instance one), keep them both. This
            # prefiltering step should make the below sort less horrible, even
            # though I'm calling index().
            included_members = [m for m in members if m.name in included_set]
            # sort()'s stability should keep same-named members in the order
            # JSDoc spits them out in.
            included_members.sort(key=lambda m: include.index(m.name))
            return included_members

        return '\n\n'.join(
            rst_for(member) for member in members_to_include(include)
            if (not member.is_private
                or (member.is_private and should_include_private))
            and member.name not in exclude)


class AutoAttributeRenderer(JsRenderer):
    _template = 'attribute.rst'
    _renderer_type = 'attribute'

    def _template_vars(self, name, obj):
        return dict(
            name=name,
            description=obj.description,
            deprecated=obj.deprecated,
            is_optional=obj.is_optional,
            see_also=obj.see_alsos,
            examples=obj.examples,
            type=obj.type,
            content='\n'.join(self._content))


def _return_formatter(return_):
    """Derive heads and tail from ``@returns`` blocks."""
    tail = ('**%s** -- ' % rst.escape(return_.type)) if return_.type else ''
    tail += return_.description
    return ['returns'], tail


def _param_formatter(param):
    """Derive heads and tail from ``@param`` blocks."""
    if not param.type and not param.description:
        # There's nothing worth saying about this param.
        return None
    heads = ['param']
    if param.type:
        heads.append(param.type)
    heads.append(param.name)
    tail = param.description
    return heads, tail


def _param_type_formatter(param):
    """Generate types for function parameters specified in field."""
    if not param.type:
        return None
    heads = ['type', param.name]
    tail = rst.escape(param.type)
    return heads, tail


def _exception_formatter(exception):
    """Derive heads and tail from ``@throws`` blocks."""
    heads = ['throws']
    if exception.type:
        heads.append(exception.type)
    tail = exception.description
    return heads, tail<|MERGE_RESOLUTION|>--- conflicted
+++ resolved
@@ -99,15 +99,7 @@
         template = env.get_template(self._template)
         return template.render(**self._template_vars(dotted_name, obj))
 
-<<<<<<< HEAD
-    def _name(self):
-        """Return the JS function or class longname."""
-        return self._arguments[0].split('(')[0]
-
     def _formal_params(self, obj):
-=======
-    def _formal_params(self, doclet):
->>>>>>> ddb426f5
         """Return the JS function or class params, looking first to any
         explicit params written into the directive and falling back to those in
         comments or JS code.
