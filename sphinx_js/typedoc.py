--- conflicted
+++ resolved
@@ -2,11 +2,6 @@
 
 import subprocess
 from collections.abc import Sequence
-<<<<<<< HEAD
-from errno import ENOENT
-from functools import cache
-=======
->>>>>>> a3d8a27f
 from inspect import isclass
 from json import load
 from os.path import basename, join, normpath, relpath, sep, splitext
