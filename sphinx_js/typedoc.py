--- conflicted
+++ resolved
@@ -1,16 +1,11 @@
 """Converter from TypeDoc output to IR format"""
 
-<<<<<<< HEAD
+import pathlib
 import re
 import subprocess
 from collections.abc import Sequence
 from errno import ENOENT
 from functools import cache
-=======
-import pathlib
-import subprocess
-from collections.abc import Sequence
->>>>>>> 09e4b03f
 from inspect import isclass
 from json import load
 from os.path import basename, relpath, sep, splitext
@@ -20,6 +15,7 @@
 
 from pydantic import BaseModel, Field, ValidationError
 from sphinx.application import Sphinx
+from sphinx.errors import SphinxError
 
 from . import ir
 from .analyzer_utils import Command, is_explicitly_rooted, search_node_modules
@@ -60,7 +56,6 @@
 
     with NamedTemporaryFile(mode="w+b") as temp:
         command.add("--json", temp.name, *abs_source_paths)
-<<<<<<< HEAD
         try:
             subprocess.run(command.make())
         except OSError as exc:
@@ -71,9 +66,6 @@
                 )
             else:
                 raise
-=======
-        subprocess.call(command.make())
->>>>>>> 09e4b03f
         # typedoc emits a valid JSON file even if it finds no TS files in the dir:
         return parse(load(temp))
 
