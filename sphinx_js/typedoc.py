--- conflicted
+++ resolved
@@ -100,17 +100,12 @@
     command.add("--entryPointStrategy", "expand")
 
     if config_path:
-<<<<<<< HEAD
         config_path = str((Path(sphinx_conf_dir) / config_path).absolute())
         command.add("--options", config_path)
 
     if tsconfig_path:
         tsconfig_path = str((Path(sphinx_conf_dir) / tsconfig_path).absolute())
         command.add('--tsconfig', tsconfig_path)
-=======
-        tsconfig_path = str((Path(sphinx_conf_dir) / config_path).resolve())
-        command.add("--tsconfig", tsconfig_path)
->>>>>>> 77849c54
 
     command.add("--basePath", base_dir)
 
